--- conflicted
+++ resolved
@@ -58,20 +58,10 @@
 ldflags := -fuse-ld=gold -pthread -g ${ldflags.${BUILD}} ${ldflags.${TOOLSET}} ${LDFLAGS}
 ldlibs := -lrt ${LDLIBS}
 
-<<<<<<< HEAD
-COMPILE.CXX = ${CXX} -o $@ -c ${cppflags} ${cxxflags} -MD -MP $(abspath $<)
-COMPILE.S = ${CXX} -o- -S -masm=intel ${cppflags} ${cxxflags} $(abspath $<) | c++filt > $@
-PREPROCESS.CXX = ${CXX} -o $@ -E ${cppflags} ${cxxflags} $(abspath $<)
-COMPILE.C = ${CC} -o $@ -c ${cppflags} ${cflags} -MD -MP $(abspath $<)
-=======
 COMPILE.CXX = ${CXX} -c -o $@ ${cppflags} ${cxxflags} -MD -MP $(abspath $<)
 COMPILE.S = ${CXX} -S -masm=intel -o- ${cppflags} ${cxxflags} $(abspath $<) | c++filt > $@
 PREPROCESS.CXX = ${CXX} -E -o $@ ${cppflags} ${cxxflags} $(abspath $<)
 COMPILE.C = ${CC} -c -o $@ ${cppflags} ${cflags} -MD -MP $(abspath $<)
->>>>>>> 27577211
-LINK.EXE = ${LD} -o $@ $(ldflags) $(filter-out Makefile,$^) $(ldlibs)
-LINK.SO = ${LD} -o $@ -shared $(ldflags) $(filter-out Makefile,$^) $(ldlibs)
-LINK.A = ${AR} rscT $@ $(filter-out Makefile,$^)
 
 all : benchmarks tests
 
