--- conflicted
+++ resolved
@@ -234,17 +234,10 @@
 
     int constexpr CAPACITY = 65536;
 
-<<<<<<< HEAD
-    run_throughput_benchmark(
-        "boost::lockfree::spsc_queue",
-        Type<BoostSpScAdapter<boost::lockfree::spsc_queue<unsigned, boost::lockfree::capacity<CAPACITY>>>>{});
-    run_throughput_benchmark(
-=======
     run_throughput_spsc_benchmark(
         "boost::lockfree::spsc_queue",
         Type<BoostSpScAdapter<boost::lockfree::spsc_queue<unsigned, boost::lockfree::capacity<CAPACITY>>>>{});
     run_throughput_spsc_benchmark(
->>>>>>> c0bd07d2
         "boost::lockfree::queue",
         Type<BoostQueueAdapter<boost::lockfree::queue<unsigned, boost::lockfree::capacity<CAPACITY - 2>>>>{});
 
